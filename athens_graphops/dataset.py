#!/usr/bin/env python3
# Copyright (C) 2022, Miklos Maroti
#
# This program is free software: you can redistribute it and/or modify
# it under the terms of the GNU General Public License as published by
# the Free Software Foundation, either version 3 of the License, or
# (at your option) any later version.
#
# This program is distributed in the hope that it will be useful,
# but WITHOUT ANY WARRANTY; without even the implied warranty of
# MERCHANTABILITY or FITNESS FOR A PARTICULAR PURPOSE.  See the
# GNU General Public License for more details.
#
# You should have received a copy of the GNU General Public License
# along with this program.  If not, see <http://www.gnu.org/licenses/>.

from typing import Any, Dict, List

import json
import os
import random
import copy

DATA_DIR = os.path.join(os.path.dirname(__file__), 'data')


def load_json(filename: str) -> Any:
    try:
        with open(os.path.join(DATA_DIR, filename), 'r') as file:
            return json.load(file)
    except:
        return []


CORPUS_DATA = load_json('corpus_data.json')
CORPUS_SCHEMA = load_json('corpus_schema.json')
NACA_DATA = load_json('aero_info.json')


def get_model_data(model: str) -> Dict[str, Any]:
    for data in CORPUS_DATA:
        if data["model"] == model:
            return data
    else:
        raise ValueError("unknown model name " + model)


def property_table(classification: str) -> List[Dict[str, Any]]:
    result = []
    for mod in CORPUS_DATA:
        if mod["class"] != classification:
            continue

        entry = dict(mod["properties"])
        assert "MODEL" not in entry or entry["MODEL"] == mod["model"]
        entry["MODEL"] = mod["model"]
        result.append(entry)
    return result


BATTERY_TABLE = property_table("Battery")
MOTOR_TABLE = property_table("Motor")
PROPELLER_TABLE = property_table("Propeller")


def get_component_parameters(classification: str, model: str) -> List[str]:
    """
    Return the parameter list for the component specified
    """
    result = []
    for mod in CORPUS_DATA:
        if (mod["class"] == classification) and (mod["model"] == model):
            entry = dict(mod["parameters"])
            result.append(entry)
            # print(mod["model"])
            break

    return result


def random_component_selection(classification: str) -> str:
    """
    Return a randomly selected model name give a component classification
    """
    if classification == "Battery":
        select_table = BATTERY_TABLE
    elif classification == "Motor":
        select_table = MOTOR_TABLE
    elif classification == "Propeller":
        select_table = PROPELLER_TABLE
    else:
        print("Only classifications available for random selection are Battery, Motor and Propeller")

    assert select_table
    selected_component = random.choice(select_table)

    # print(selected_component)

    return selected_component["MODEL"]


def randomize_parameters(component_params: List[Dict[str, Any]]) -> Dict[str, Any]:
    """
    Randomize the parameter values.  If no maximum is specified, arbritarily
    create one by using a multiplication factor (max_multiply_factor).

    When no minimum is provided, the maximum is also absent. So, set min/max
    to assigned value, except when the parameter is "LENGTH". For this case,
    set minimum to 1 and maximum to max_multiply_factor * assigned.  Here are
    the current cases where only "assigned" value is provided.
        * BatteryController: BOTTOM_CONN_DISP, TOP_CONN_DISP
        * Cylinder: LENGTH  (assigned value seems to be the maximum possible based on experimentation)
        * Motor: CONTROL_CHANNEL
        * NACA_Port_Connector: BOTTOM_CONNECTION_DISP
        * Wing: NACA_Profile
    """
    max_multiply_factor = 2
    for key in component_params[0]:
        # print(key)
        # print("Original Value: %s" % component_params[0][key]["assigned"])

        if 'minimum' not in component_params[0][key]:
            if key == "LENGTH":
                min_value = 1
                max_value = float(
                    component_params[0][key]["assigned"])
            else:
                min_value = float(component_params[0][key]["assigned"])
                max_value = float(component_params[0][key]["assigned"])
        else:
            min_value = float(component_params[0][key]["minimum"])
            if 'maximum' in component_params[0][key]:
                max_value = float(component_params[0][key]["maximum"])
            else:
                max_value = float(
                    component_params[0][key]["assigned"]) * max_multiply_factor

        # Note that some component parameters have a "minimum" value of 1, yet the
        # assigned is 0.  So the max value in this case will be 0.
        if (max_value == 0 and (min_value > max_value)):
            rand_param = float(component_params[0][key]["assigned"])
        else:
            rand_param = float(random.uniform(min_value, max_value))

        # print("Random value: %d" % rand_param)
        component_params[0][key]["assigned"] = str(rand_param)

    return component_params


def random_naca_profile_selection() -> str:
    """
    From the SwRI provided aero_info.json file, select a random NACA profile and return the
    number portion of the "Name".
    """
    naca_data_keys = [*NACA_DATA]
    # print(naca_data_keys)
    random_naca_profile = random.choice(naca_data_keys)

    return random_naca_profile[5:]


def get_corpus_assigned_parameters(component_params: List[Dict[str, Any]]) -> Dict[str, Any]:
    """
    Return the assigned parameters from the corpus data (i.e. the component_params untouched)
    This is used for components that are currently not being randomized (minimizes code change
    in architect.py).  Needed as we determine what combinations of components can be randomized.
    """
    return component_params


def randomize_cyl_length(component_params: List[Dict[str, Any]], max_multiply_factor=1) -> Dict[str, Any]:
    """
    Randomize the LENGTH parameter only, all other parameters are set to the "assigned value".
    This is being used in as experiments are done to determine how many (and what combination)
    components can have randomized parameters.  Length of cylinders is the first step.

    Note: The length parameter only has an assigned value, based on experimentation this seems
    to be the maximum value possible.
    """
<<<<<<< HEAD

=======
>>>>>>> dc790fc8
    random_params = copy.deepcopy(component_params[0])

    for key in component_params[0]:

        if key == "LENGTH":
            min_value = 200
            max_value = float(
                component_params[0][key]["assigned"]) * max_multiply_factor
            rand_value = float(random.uniform(min_value, max_value))
            if rand_value > float(component_params[0][key]["assigned"]):
                rand_value = float(component_params[0][key]["assigned"])
            random_params[key]["assigned"] = str(rand_value)
            #print(f"Min/Max value: {min_value}, {max_value}")
            #print(f"Random params: {random_params}")
            #print(f"Original params:{component_params}")

    return random_params


def run(args=None):
    import argparse

    parser = argparse.ArgumentParser(
        formatter_class=argparse.ArgumentDefaultsHelpFormatter)
    parser.add_argument('--property-table', metavar='CLS',
                        help="prints out the property table")
    args = parser.parse_args(args)

    if args.property_table:
        data = property_table(args.property_table)
        print(json.dumps(data, indent=2, sort_keys=True))


if __name__ == '__main__':
    run()<|MERGE_RESOLUTION|>--- conflicted
+++ resolved
@@ -178,10 +178,6 @@
     Note: The length parameter only has an assigned value, based on experimentation this seems
     to be the maximum value possible.
     """
-<<<<<<< HEAD
-
-=======
->>>>>>> dc790fc8
     random_params = copy.deepcopy(component_params[0])
 
     for key in component_params[0]:
