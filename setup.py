#!/usr/bin/env python3
# Copyright (C) 2022, Miklos Maroti
#
# This program is free software: you can redistribute it and/or modify
# it under the terms of the GNU General Public License as published by
# the Free Software Foundation, either version 3 of the License, or
# (at your option) any later version.
#
# This program is distributed in the hope that it will be useful,
# but WITHOUT ANY WARRANTY; without even the implied warranty of
# MERCHANTABILITY or FITNESS FOR A PARTICULAR PURPOSE.  See the
# GNU General Public License for more details.
#
# You should have received a copy of the GNU General Public License
# along with this program.  If not, see <http://www.gnu.org/licenses/>.

from setuptools import setup

setup(
    name='athens-graphops',
    version='0.1',
    packages=['athens_graphops'],
    license='GPL 3',
    description="Sciprts to access the Athens graph database",
    long_description=open('README.md').read(),
    python_requires='>3.6',
    # do not list standard packages
    install_requires=[
        "gremlinpython<=3.5",
        "api4jenkins",
        "creopyson",
        "pyyaml",
<<<<<<< HEAD
        "pydantic"
=======
        "minio"
>>>>>>> 62055f60
    ],
    entry_points={
        'console_scripts': [
            'athens-graphops = athens_graphops.__main__:run'
        ]
    }
)<|MERGE_RESOLUTION|>--- conflicted
+++ resolved
@@ -30,11 +30,8 @@
         "api4jenkins",
         "creopyson",
         "pyyaml",
-<<<<<<< HEAD
         "pydantic"
-=======
         "minio"
->>>>>>> 62055f60
     ],
     entry_points={
         'console_scripts': [
